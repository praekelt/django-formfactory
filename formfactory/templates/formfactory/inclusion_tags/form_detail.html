--- conflicted
+++ resolved
@@ -1,13 +1,7 @@
-<<<<<<< HEAD
-<form class="Form" method="POST" action="{{ object.post_to|default:"" }}">{% csrf_token %}
-    {{ object.as_form.as_p }}
-    <input type="submit" value="submit" />
-=======
 <form class="Form" method="POST" action=".">
     {% with object.as_form as form %}
         {% csrf_token %}
         {{ form.as_p }}
         <input type="submit" value="{{ object.submit_button_text }}" />
     {% endwith %}
->>>>>>> a7193dd9
 </form>